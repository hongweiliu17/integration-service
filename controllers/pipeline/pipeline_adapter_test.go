--- conflicted
+++ resolved
@@ -21,10 +21,7 @@
 	"reflect"
 	"time"
 
-<<<<<<< HEAD
 	"github.com/redhat-appstudio/integration-service/api/v1beta1"
-=======
->>>>>>> 88a4ba84
 	"github.com/redhat-appstudio/integration-service/gitops"
 	"github.com/redhat-appstudio/integration-service/helpers"
 	"github.com/redhat-appstudio/integration-service/loader"
@@ -41,7 +38,6 @@
 	ctrl "sigs.k8s.io/controller-runtime"
 
 	applicationapiv1alpha1 "github.com/redhat-appstudio/application-api/api/v1alpha1"
-	"github.com/redhat-appstudio/integration-service/api/v1alpha1"
 	"github.com/redhat-appstudio/integration-service/status"
 	tektonv1beta1 "github.com/tektoncd/pipeline/pkg/apis/pipeline/v1beta1"
 	"github.com/tonglil/buflogr"
@@ -76,16 +72,6 @@
 		statusAdapter  *MockStatusAdapter
 		statusReporter *MockStatusReporter
 
-<<<<<<< HEAD
-		successfulTaskRun        *tektonv1beta1.TaskRun
-		testpipelineRunBuild     *tektonv1beta1.PipelineRun
-		testpipelineRunComponent *tektonv1beta1.PipelineRun
-		hasComp                  *applicationapiv1alpha1.Component
-		hasComp2                 *applicationapiv1alpha1.Component
-		hasApp                   *applicationapiv1alpha1.Application
-		hasSnapshot              *applicationapiv1alpha1.Snapshot
-		integrationTestScenario  *v1beta1.IntegrationTestScenario
-=======
 		successfulTaskRun              *tektonv1beta1.TaskRun
 		failedTaskRun                  *tektonv1beta1.TaskRun
 		testpipelineRunBuild           *tektonv1beta1.PipelineRun
@@ -102,9 +88,8 @@
 		deploymentTargetClaim          *applicationapiv1alpha1.DeploymentTargetClaim
 		deploymentTargetClass          *applicationapiv1alpha1.DeploymentTargetClass
 		snapshotEnvironmentBinding     *applicationapiv1alpha1.SnapshotEnvironmentBinding
-		integrationTestScenario        *v1alpha1.IntegrationTestScenario
-		integrationTestScenarioFailed  *v1alpha1.IntegrationTestScenario
->>>>>>> 88a4ba84
+		integrationTestScenario        *v1beta1.IntegrationTestScenario
+		integrationTestScenarioFailed  *v1beta1.IntegrationTestScenario
 	)
 	const (
 		SampleRepoLink           = "https://github.com/devfile-samples/devfile-sample-java-springboot-basic"
@@ -218,11 +203,7 @@
 		}
 		Expect(k8sClient.Create(ctx, hasSnapshot)).Should(Succeed())
 
-<<<<<<< HEAD
 		integrationTestScenario = &v1beta1.IntegrationTestScenario{
-=======
-		integrationTestScenario = &v1alpha1.IntegrationTestScenario{
->>>>>>> 88a4ba84
 			ObjectMeta: metav1.ObjectMeta{
 				Name:      "example-pass",
 				Namespace: "default",
@@ -231,7 +212,6 @@
 					"test.appstudio.openshift.io/optional": "false",
 				},
 			},
-<<<<<<< HEAD
 			Spec: v1beta1.IntegrationTestScenarioSpec{
 				Application: hasApp.Name,
 				ResolverRef: v1beta1.ResolverRef{
@@ -252,13 +232,6 @@
 					},
 				},
 				Environment: v1beta1.TestEnvironment{
-=======
-			Spec: v1alpha1.IntegrationTestScenarioSpec{
-				Application: hasApp.Name,
-				Bundle:      "quay.io/redhat-appstudio/example-tekton-bundle:component-pipeline-pass",
-				Pipeline:    "component-pipeline-pass",
-				Environment: v1alpha1.TestEnvironment{
->>>>>>> 88a4ba84
 					Name: "envname",
 					Type: "POC",
 					Configuration: &applicationapiv1alpha1.EnvironmentConfiguration{
@@ -281,10 +254,6 @@
 				},
 			},
 		}
-<<<<<<< HEAD
-
-=======
->>>>>>> 88a4ba84
 		Expect(k8sClient.Create(ctx, successfulTaskRun)).Should(Succeed())
 
 		now := time.Now()
@@ -294,11 +263,7 @@
 				CompletionTime: &metav1.Time{Time: now.Add(5 * time.Minute)},
 				TaskRunResults: []tektonv1beta1.TaskRunResult{
 					{
-<<<<<<< HEAD
-						Name: "HACBS_TEST_OUTPUT",
-=======
 						Name: "TEST_OUTPUT",
->>>>>>> 88a4ba84
 						Value: *tektonv1beta1.NewArrayOrString(`{
 											"result": "SUCCESS",
 											"timestamp": "1665405318",
@@ -311,8 +276,6 @@
 			},
 		}
 		Expect(k8sClient.Status().Update(ctx, successfulTaskRun)).Should(Succeed())
-<<<<<<< HEAD
-=======
 
 		failedTaskRun = &tektonv1beta1.TaskRun{
 			ObjectMeta: metav1.ObjectMeta{
@@ -348,7 +311,6 @@
 			},
 		}
 		Expect(k8sClient.Status().Update(ctx, failedTaskRun)).Should(Succeed())
->>>>>>> 88a4ba84
 	})
 
 	BeforeEach(func() {
@@ -393,19 +355,11 @@
 				PipelineResults: []tektonv1beta1.PipelineRunResult{
 					{
 						Name:  "IMAGE_DIGEST",
-<<<<<<< HEAD
-						Value: *tektonv1beta1.NewArrayOrString("image_digest_value"),
-					},
-					{
-						Name:  "IMAGE_URL",
-						Value: *tektonv1beta1.NewArrayOrString("quay.io/sample/sample"),
-=======
 						Value: *tektonv1beta1.NewArrayOrString(SampleDigest),
 					},
 					{
 						Name:  "IMAGE_URL",
 						Value: *tektonv1beta1.NewArrayOrString(SampleImageWithoutDigest),
->>>>>>> 88a4ba84
 					},
 					{
 						Name:  "CHAINS-GIT_URL",
@@ -429,17 +383,6 @@
 		}
 		Expect(k8sClient.Status().Update(ctx, testpipelineRunBuild)).Should(Succeed())
 
-<<<<<<< HEAD
-		Eventually(func() bool {
-			err := k8sClient.Get(ctx, types.NamespacedName{
-				Name:      testpipelineRunBuild.Name,
-				Namespace: "default",
-			}, testpipelineRunBuild)
-			return err == nil && len(testpipelineRunBuild.Status.PipelineResults) > 0
-		}, time.Second*10).Should(BeTrue())
-
-=======
->>>>>>> 88a4ba84
 		testpipelineRunComponent = &tektonv1beta1.PipelineRun{
 			ObjectMeta: metav1.ObjectMeta{
 				Name:      "pipelinerun-component-sample",
@@ -471,10 +414,7 @@
 
 		testpipelineRunComponent.Status = tektonv1beta1.PipelineRunStatus{
 			PipelineRunStatusFields: tektonv1beta1.PipelineRunStatusFields{
-<<<<<<< HEAD
-=======
 				CompletionTime: &metav1.Time{Time: time.Now()},
->>>>>>> 88a4ba84
 				ChildReferences: []tektonv1beta1.ChildStatusReference{
 					{
 						Name:             successfulTaskRun.Name,
@@ -513,13 +453,10 @@
 		Expect(err == nil || k8serrors.IsNotFound(err)).To(BeTrue())
 		err = k8sClient.Delete(ctx, successfulTaskRun)
 		Expect(err == nil || k8serrors.IsNotFound(err)).To(BeTrue())
-<<<<<<< HEAD
-=======
 		err = k8sClient.Delete(ctx, hasEnv)
 		Expect(err == nil || k8serrors.IsNotFound(err)).To(BeTrue())
 		err = k8sClient.Delete(ctx, failedTaskRun)
 		Expect(err == nil || k8serrors.IsNotFound(err)).To(BeTrue())
->>>>>>> 88a4ba84
 	})
 
 	When("NewAdapter is called", func() {
@@ -671,16 +608,6 @@
 				return err
 			}, time.Second*10).ShouldNot(HaveOccurred())
 
-<<<<<<< HEAD
-	It("ensure err is returned when pipelinerun doesn't have Result for ", func() {
-		//hongliu
-		testpipelineRunBuild.Status = tektonv1beta1.PipelineRunStatus{
-			PipelineRunStatusFields: tektonv1beta1.PipelineRunStatusFields{
-				ChildReferences: []tektonv1beta1.ChildStatusReference{
-					{
-						Name:             successfulTaskRun.Name,
-						PipelineTaskName: "task1",
-=======
 			// Check if the composite snapshot that was already created above was correctly detected and returned.
 			existingCompositeSnapshot, err := adapter.createCompositeSnapshotsIfConflictExists(hasApp, hasComp, createdSnapshot)
 			Expect(err).To(BeNil())
@@ -713,7 +640,6 @@
 							Name:             successfulTaskRun.Name,
 							PipelineTaskName: "task1",
 						},
->>>>>>> 88a4ba84
 					},
 					PipelineResults: []tektonv1beta1.PipelineRunResult{
 						{
@@ -849,7 +775,7 @@
 				},
 				{
 					ContextKey: loader.RequiredIntegrationTestScenariosContextKey,
-					Resource:   []v1alpha1.IntegrationTestScenario{*integrationTestScenario},
+					Resource:   []v1beta1.IntegrationTestScenario{*integrationTestScenario},
 				},
 			})
 			Expect(reflect.TypeOf(adapter)).To(Equal(reflect.TypeOf(&Adapter{})))
@@ -874,7 +800,7 @@
 
 		It("ensures Snapshot failed once one pipeline failed", func() {
 			//Create one failed scenario and its failed pipelineRun
-			integrationTestScenarioFailed = &v1alpha1.IntegrationTestScenario{
+			integrationTestScenarioFailed = &v1beta1.IntegrationTestScenario{
 				ObjectMeta: metav1.ObjectMeta{
 					Name:      "example-fail",
 					Namespace: "default",
@@ -883,11 +809,26 @@
 						"test.appstudio.openshift.io/optional": "false",
 					},
 				},
-				Spec: v1alpha1.IntegrationTestScenarioSpec{
+				Spec: v1beta1.IntegrationTestScenarioSpec{
 					Application: hasApp.Name,
-					Bundle:      "quay.io/redhat-appstudio/example-tekton-bundle:component-pipeline-fail",
-					Pipeline:    "component-pipeline-fail",
-					Environment: v1alpha1.TestEnvironment{
+					ResolverRef: v1beta1.ResolverRef{
+						Resolver: "git",
+						Params: []v1beta1.ResolverParameter{
+							{
+								Name:  "url",
+								Value: "https://github.com/redhat-appstudio/integration-examples.git",
+							},
+							{
+								Name:  "revision",
+								Value: "main",
+							},
+							{
+								Name:  "pathInRepo",
+								Value: "pipelineruns/integration_pipelinerun_pass.yaml",
+							},
+						},
+					},
+					Environment: v1beta1.TestEnvironment{
 						Name: "envname",
 						Type: "POC",
 						Configuration: &applicationapiv1alpha1.EnvironmentConfiguration{
@@ -969,7 +910,7 @@
 				},
 				{
 					ContextKey: loader.RequiredIntegrationTestScenariosContextKey,
-					Resource:   []v1alpha1.IntegrationTestScenario{*integrationTestScenario, *integrationTestScenarioFailed},
+					Resource:   []v1beta1.IntegrationTestScenario{*integrationTestScenario, *integrationTestScenarioFailed},
 				},
 			})
 
@@ -1027,7 +968,7 @@
 				},
 				{
 					ContextKey: loader.RequiredIntegrationTestScenariosContextKey,
-					Resource:   []v1alpha1.IntegrationTestScenario{*integrationTestScenario},
+					Resource:   []v1beta1.IntegrationTestScenario{*integrationTestScenario},
 				},
 			})
 
@@ -1132,11 +1073,7 @@
 					PipelineResults: []tektonv1beta1.PipelineRunResult{
 						{
 							Name:  "IMAGE_DIGEST",
-<<<<<<< HEAD
-							Value: *tektonv1beta1.NewArrayOrString("image_digest_value"),
-=======
 							Value: *tektonv1beta1.NewArrayOrString(SampleDigest),
->>>>>>> 88a4ba84
 						},
 					},
 				},
